--- conflicted
+++ resolved
@@ -104,11 +104,7 @@
       <dependency>
         <groupId>com.helger</groupId>
         <artifactId>ph-oton-parent-pom</artifactId>
-<<<<<<< HEAD
-        <version>7.0.4</version>
-=======
         <version>7.0.5</version>
->>>>>>> 2c787a7f
         <type>pom</type>
         <scope>import</scope>
       </dependency>
