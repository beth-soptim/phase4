<<<<<<< HEAD
package com.helger.as4server.client;

import java.io.File;
import java.io.IOException;

import javax.activation.DataHandler;
import javax.activation.DataSource;
import javax.activation.FileDataSource;
import javax.annotation.Nonnull;
import javax.mail.MessagingException;
import javax.mail.Session;
import javax.mail.internet.MimeBodyPart;
import javax.mail.internet.MimeMessage;
import javax.mail.internet.MimeMultipart;
import javax.xml.parsers.ParserConfigurationException;

import org.apache.wss4j.common.ext.WSSecurityException;
import org.w3c.dom.DOMException;
import org.w3c.dom.Document;
import org.xml.sax.SAXException;

import com.helger.as4lib.ebms3header.Ebms3CollaborationInfo;
import com.helger.as4lib.ebms3header.Ebms3Error;
import com.helger.as4lib.ebms3header.Ebms3MessageInfo;
import com.helger.as4lib.ebms3header.Ebms3MessageProperties;
import com.helger.as4lib.ebms3header.Ebms3PartyInfo;
import com.helger.as4lib.ebms3header.Ebms3PayloadInfo;
import com.helger.as4lib.ebms3header.Ebms3Property;
import com.helger.as4lib.error.EEbmsError;
import com.helger.as4lib.error.ErrorConverter;
import com.helger.as4lib.mime.SoapMimeMultipart;
import com.helger.as4lib.soap.ESOAPVersion;
import com.helger.as4lib.xml.SerializerXML;
import com.helger.as4server.message.CreateErrorMessage;
import com.helger.as4server.message.CreateReceiptMessage;
import com.helger.as4server.message.CreateSignedMessage;
import com.helger.as4server.message.CreateUserMessage;
import com.helger.commons.charset.CCharset;
import com.helger.commons.collection.ext.CommonsArrayList;
import com.helger.commons.collection.ext.ICommonsList;
import com.helger.commons.io.resource.ClassPathResource;
import com.helger.commons.io.stream.StreamHelper;
import com.helger.commons.mime.CMimeType;
import com.helger.http.CHTTPHeader;
import com.helger.mail.cte.EContentTransferEncoding;

public class TestMessages
{
  // TODO testMessage for developing delete if not needed anymore
  public static Document testUserMessage (@Nonnull final ESOAPVersion eSOAPVersion) throws WSSecurityException,
                                                                                    IOException,
                                                                                    SAXException,
                                                                                    ParserConfigurationException
  {
    final CreateUserMessage aUserMessage = new CreateUserMessage ();
    final CreateSignedMessage aClient = new CreateSignedMessage ();

    // Add properties
    final ICommonsList <Ebms3Property> aEbms3Properties = new CommonsArrayList<> ();
    final Ebms3Property aEbms3PropertyProcess = new Ebms3Property ();
    aEbms3PropertyProcess.setName ("ProcessInst");
    aEbms3PropertyProcess.setValue ("PurchaseOrder:123456");
    final Ebms3Property aEbms3PropertyContext = new Ebms3Property ();
    aEbms3PropertyContext.setName ("ContextID");
    aEbms3PropertyContext.setValue ("987654321");
    aEbms3Properties.add (aEbms3PropertyContext);
    aEbms3Properties.add (aEbms3PropertyProcess);

    final Document aSignedDoc = aClient.createSignedMessage (aUserMessage.createUserMessage (aUserMessage.createEbms3MessageInfo ("UUID-2@receiver.example.com"),
                                                                                             aUserMessage.createEbms3PayloadInfoEmpty (),
                                                                                             aUserMessage.createEbms3CollaborationInfo ("NewPurchaseOrder",
                                                                                                                                        "MyServiceTypes",
                                                                                                                                        "QuoteToCollect",
                                                                                                                                        "4321",
                                                                                                                                        "pm-esens-generic-resp",
                                                                                                                                        "http://agreements.holodeckb2b.org/examples/agreement0"),
                                                                                             aUserMessage.createEbms3PartyInfo ("http://docs.oasis-open.org/ebxml-msg/ebms/v3.0/ns/core/200704/sender",
                                                                                                                                "APP_1000000101",
                                                                                                                                "http://docs.oasis-open.org/ebxml-msg/ebms/v3.0/ns/core/200704/responder",
                                                                                                                                "APP_1000000101"),
                                                                                             aUserMessage.createEbms3MessageProperties (aEbms3Properties),
                                                                                             "SOAPBodyPayload.xml",
                                                                                             eSOAPVersion),
                                                             eSOAPVersion);
    return aSignedDoc;
  }

  public static Document testErrorMessage (@Nonnull final ESOAPVersion eSOAPVersion) throws WSSecurityException
  {
    final CreateErrorMessage aErrorMessage = new CreateErrorMessage ();
    final CreateSignedMessage aClient = new CreateSignedMessage ();
    final ICommonsList <Ebms3Error> aEbms3ErrorList = new CommonsArrayList<> ();
    aEbms3ErrorList.add (ErrorConverter.convertEnumToEbms3Error (EEbmsError.EBMS_INVALID_HEADER));
    final Document aSignedDoc = aClient.createSignedMessage (aErrorMessage.createErrorMessage (aErrorMessage.createEbms3MessageInfo ("UUID-2@receiver.example.com"),
                                                                                               aEbms3ErrorList,
                                                                                               eSOAPVersion),
                                                             eSOAPVersion);
    return aSignedDoc;
  }

  public static Document testReceiptMessage (@Nonnull final ESOAPVersion eSOAPVersion) throws WSSecurityException,
                                                                                       DOMException,
                                                                                       IOException,
                                                                                       SAXException,
                                                                                       ParserConfigurationException
  {
    final ICommonsList <Ebms3Error> aEbms3ErrorList = new CommonsArrayList<> ();
    aEbms3ErrorList.add (ErrorConverter.convertEnumToEbms3Error (EEbmsError.EBMS_INVALID_HEADER));

    final Document aUserMessage = testUserMessage (eSOAPVersion);

    final CreateReceiptMessage aReceiptMessage = new CreateReceiptMessage ();
    final CreateSignedMessage aClient = new CreateSignedMessage ();
    final Document aDoc = aReceiptMessage.createReceiptMessage (aReceiptMessage.createEbms3MessageInfo ("UUID-2@receiver.example.com",
                                                                                                        null),
                                                                aUserMessage,
                                                                eSOAPVersion);

    final Document aSignedDoc = aClient.createSignedMessage (aDoc, eSOAPVersion);
    return aSignedDoc;
  }

  /**
   * JUST FOR TESTING
   *
   * @return
   * @throws MessagingException
   */
  public static MimeMessage testMIMEMessage () throws MessagingException
  {
    final ESOAPVersion eSOAPVersion = ESOAPVersion.SOAP_12;
    final MimeMultipart aMimeMultipart = new SoapMimeMultipart (eSOAPVersion);

    {
      // Message Itself
      final MimeBodyPart aMessagePart = new MimeBodyPart ();
      final byte [] aEBMSMsg = StreamHelper.getAllBytes (new ClassPathResource ("TestMimeMessage12.xml"));
      aMessagePart.setContent (aEBMSMsg, eSOAPVersion.getMimeType (CCharset.CHARSET_UTF_8_OBJ).getAsString ());
      aMessagePart.setHeader ("Content-Transfer-Encoding", EContentTransferEncoding.BINARY.getID ());
      aMimeMultipart.addBodyPart (aMessagePart);
    }

    {
      // File Payload
      final MimeBodyPart aMimeBodyPart = new MimeBodyPart ();
      final File aAttachment = new File ("data/test.xml.gz");
      final DataSource fds = new FileDataSource (aAttachment);
      aMimeBodyPart.setDataHandler (new DataHandler (fds));
      aMimeBodyPart.setHeader (CHTTPHeader.CONTENT_TYPE, CMimeType.APPLICATION_GZIP.getAsString ());
      aMimeBodyPart.setHeader ("Content-Transfer-Encoding", EContentTransferEncoding.BINARY.getID ());
      aMimeMultipart.addBodyPart (aMimeBodyPart);
    }

    final MimeMessage message = new MimeMessage ((Session) null);
    message.setContent (aMimeMultipart);
    message.saveChanges ();

    return message;
  }

  public static MimeMessage testMIMEMessageGenerated (final Document aSoapEnvelope,
                                                      @Nonnull final ESOAPVersion eSOAPVersion) throws Exception
  {
    final MimeMultipart aMimeMultipart = new SoapMimeMultipart (eSOAPVersion);

    {
      // Message Itself
      final MimeBodyPart aMessagePart = new MimeBodyPart ();
      final String aDoc = SerializerXML.serializeXML (aSoapEnvelope);
      aMessagePart.setContent (aDoc, eSOAPVersion.getMimeType (CCharset.CHARSET_UTF_8_OBJ).getAsString ());
      aMessagePart.setHeader ("Content-Transfer-Encoding", EContentTransferEncoding.BINARY.getID ());
      aMimeMultipart.addBodyPart (aMessagePart);
    }

    {
      // File Payload
      final MimeBodyPart aMimeBodyPart = new MimeBodyPart ();
      final File aAttachment = new File ("data/test.xml.gz");
      final DataSource fds = new FileDataSource (aAttachment);
      aMimeBodyPart.setDataHandler (new DataHandler (fds));
      aMimeBodyPart.setHeader (CHTTPHeader.CONTENT_TYPE, CMimeType.APPLICATION_GZIP.getAsString ());
      aMimeBodyPart.setHeader ("Content-Transfer-Encoding", EContentTransferEncoding.BINARY.getID ());
      aMimeBodyPart.setHeader ("Content-ID", "test-xml");
      aMimeMultipart.addBodyPart (aMimeBodyPart);
    }

    final MimeMessage message = new MimeMessage ((Session) null);
    message.setContent (aMimeMultipart);
    message.saveChanges ();

    message.writeTo (System.err);

    return message;
  }

  public static Document testUserMessageSoapNotSigned (@Nonnull final ESOAPVersion eSOAPVersion) throws SAXException,
                                                                                                 IOException,
                                                                                                 ParserConfigurationException
  {
    final CreateUserMessage aUserMessage = new CreateUserMessage ();

    // Add properties
    final ICommonsList <Ebms3Property> aEbms3Properties = new CommonsArrayList<> ();
    final Ebms3Property aEbms3PropertyProcess = new Ebms3Property ();
    aEbms3PropertyProcess.setName ("ProcessInst");
    aEbms3PropertyProcess.setValue ("PurchaseOrder:123456");
    final Ebms3Property aEbms3PropertyContext = new Ebms3Property ();
    aEbms3PropertyContext.setName ("ContextID");
    aEbms3PropertyContext.setValue ("987654321");
    aEbms3Properties.add (aEbms3PropertyContext);
    aEbms3Properties.add (aEbms3PropertyProcess);

    final Ebms3MessageInfo aEbms3MessageInfo = aUserMessage.createEbms3MessageInfo ("UUID-2@receiver.example.com");
    final Ebms3PayloadInfo aEbms3PayloadInfo = aUserMessage.createEbms3PayloadInfo ();
    final Ebms3CollaborationInfo aEbms3CollaborationInfo = aUserMessage.createEbms3CollaborationInfo ("NewPurchaseOrder",
                                                                                                      "MyServiceTypes",
                                                                                                      "QuoteToCollect",
                                                                                                      "4321",
                                                                                                      "pm-esens-generic-resp",
                                                                                                      "http://agreements.holodeckb2b.org/examples/agreement0");
    final Ebms3PartyInfo aEbms3PartyInfo = aUserMessage.createEbms3PartyInfo ("http://docs.oasis-open.org/ebxml-msg/ebms/v3.0/ns/core/200704/sender",
                                                                              "APP_1000000101",
                                                                              "http://docs.oasis-open.org/ebxml-msg/ebms/v3.0/ns/core/200704/responder",
                                                                              "APP_1000000101");
    final Ebms3MessageProperties aEbms3MessageProperties = aUserMessage.createEbms3MessageProperties (aEbms3Properties);

    final Document aDoc = aUserMessage.createUserMessage (aEbms3MessageInfo,
                                                          aEbms3PayloadInfo,
                                                          aEbms3CollaborationInfo,
                                                          aEbms3PartyInfo,
                                                          aEbms3MessageProperties,
                                                          null,
                                                          eSOAPVersion);
    return aDoc;
  }
}
=======
package com.helger.as4server.client;

import java.io.File;
import java.io.IOException;
import java.util.Locale;

import javax.activation.DataHandler;
import javax.activation.DataSource;
import javax.activation.FileDataSource;
import javax.annotation.Nonnull;
import javax.mail.MessagingException;
import javax.mail.Session;
import javax.mail.internet.MimeBodyPart;
import javax.mail.internet.MimeMessage;
import javax.mail.internet.MimeMultipart;
import javax.xml.parsers.ParserConfigurationException;

import org.apache.wss4j.common.ext.WSSecurityException;
import org.w3c.dom.DOMException;
import org.w3c.dom.Document;
import org.xml.sax.SAXException;

import com.helger.as4lib.ebms3header.Ebms3CollaborationInfo;
import com.helger.as4lib.ebms3header.Ebms3Error;
import com.helger.as4lib.ebms3header.Ebms3MessageInfo;
import com.helger.as4lib.ebms3header.Ebms3MessageProperties;
import com.helger.as4lib.ebms3header.Ebms3PartyInfo;
import com.helger.as4lib.ebms3header.Ebms3PayloadInfo;
import com.helger.as4lib.ebms3header.Ebms3Property;
import com.helger.as4lib.error.EEbmsError;
import com.helger.as4lib.soap.ESOAPVersion;
import com.helger.as4server.message.CreateErrorMessage;
import com.helger.as4server.message.CreateReceiptMessage;
import com.helger.as4server.message.CreateSignedMessage;
import com.helger.as4server.message.CreateUserMessage;
import com.helger.as4server.message.mime.SoapMimeMultipart;
import com.helger.commons.charset.CCharset;
import com.helger.commons.collection.ext.CommonsArrayList;
import com.helger.commons.collection.ext.ICommonsList;
import com.helger.commons.io.resource.ClassPathResource;
import com.helger.commons.io.stream.StreamHelper;
import com.helger.commons.mime.CMimeType;
import com.helger.http.CHTTPHeader;
import com.helger.mail.cte.EContentTransferEncoding;

public class TestMessages
{
  // TODO testMessage for developing delete if not needed anymore
  public static Document testUserMessage (@Nonnull final ESOAPVersion eSOAPVersion) throws WSSecurityException,
                                                                                    IOException,
                                                                                    SAXException,
                                                                                    ParserConfigurationException
  {
    final CreateUserMessage aUserMessage = new CreateUserMessage ();
    final CreateSignedMessage aClient = new CreateSignedMessage ();

    // Add properties
    final ICommonsList <Ebms3Property> aEbms3Properties = new CommonsArrayList<> ();
    final Ebms3Property aEbms3PropertyProcess = new Ebms3Property ();
    aEbms3PropertyProcess.setName ("ProcessInst");
    aEbms3PropertyProcess.setValue ("PurchaseOrder:123456");
    final Ebms3Property aEbms3PropertyContext = new Ebms3Property ();
    aEbms3PropertyContext.setName ("ContextID");
    aEbms3PropertyContext.setValue ("987654321");
    aEbms3Properties.add (aEbms3PropertyContext);
    aEbms3Properties.add (aEbms3PropertyProcess);

    final Document aSignedDoc = aClient.createSignedMessage (aUserMessage.createUserMessage (aUserMessage.createEbms3MessageInfo ("UUID-2@receiver.example.com"),
                                                                                             aUserMessage.createEbms3PayloadInfoEmpty (),
                                                                                             aUserMessage.createEbms3CollaborationInfo ("NewPurchaseOrder",
                                                                                                                                        "MyServiceTypes",
                                                                                                                                        "QuoteToCollect",
                                                                                                                                        "4321",
                                                                                                                                        "pm-esens-generic-resp",
                                                                                                                                        "http://agreements.holodeckb2b.org/examples/agreement0"),
                                                                                             aUserMessage.createEbms3PartyInfo ("http://docs.oasis-open.org/ebxml-msg/ebms/v3.0/ns/core/200704/sender",
                                                                                                                                "APP_1000000101",
                                                                                                                                "http://docs.oasis-open.org/ebxml-msg/ebms/v3.0/ns/core/200704/responder",
                                                                                                                                "APP_1000000101"),
                                                                                             aUserMessage.createEbms3MessageProperties (aEbms3Properties),
                                                                                             "SOAPBodyPayload.xml",
                                                                                             eSOAPVersion),
                                                             eSOAPVersion);
    return aSignedDoc;
  }

  public static Document testErrorMessage (@Nonnull final ESOAPVersion eSOAPVersion) throws WSSecurityException
  {
    final CreateErrorMessage aErrorMessage = new CreateErrorMessage ();
    final CreateSignedMessage aClient = new CreateSignedMessage ();
    final ICommonsList <Ebms3Error> aEbms3ErrorList = new CommonsArrayList<> ();
    aEbms3ErrorList.add (EEbmsError.EBMS_INVALID_HEADER.getAsEbms3Error (Locale.US));
    final Document aSignedDoc = aClient.createSignedMessage (aErrorMessage.createErrorMessage (aErrorMessage.createEbms3MessageInfo ("UUID-2@receiver.example.com"),
                                                                                               aEbms3ErrorList,
                                                                                               eSOAPVersion),
                                                             eSOAPVersion);
    return aSignedDoc;
  }

  public static Document testReceiptMessage (@Nonnull final ESOAPVersion eSOAPVersion) throws WSSecurityException,
                                                                                       DOMException,
                                                                                       IOException,
                                                                                       SAXException,
                                                                                       ParserConfigurationException
  {
    final ICommonsList <Ebms3Error> aEbms3ErrorList = new CommonsArrayList<> ();
    aEbms3ErrorList.add (EEbmsError.EBMS_INVALID_HEADER.getAsEbms3Error (Locale.US));

    final Document aUserMessage = testUserMessage (eSOAPVersion);

    final CreateReceiptMessage aReceiptMessage = new CreateReceiptMessage ();
    final CreateSignedMessage aClient = new CreateSignedMessage ();
    final Document aDoc = aReceiptMessage.createReceiptMessage (aReceiptMessage.createEbms3MessageInfo ("UUID-2@receiver.example.com",
                                                                                                        null),
                                                                aUserMessage,
                                                                eSOAPVersion);

    final Document aSignedDoc = aClient.createSignedMessage (aDoc, eSOAPVersion);
    return aSignedDoc;
  }

  /**
   * JUST FOR TESTING
   *
   * @return MIME message
   * @throws MessagingException
   *         if MIME problems occur
   */
  public static MimeMessage testMIMEMessage () throws MessagingException
  {
    final ESOAPVersion eSOAPVersion = ESOAPVersion.SOAP_12;
    final MimeMultipart aMimeMultipart = new SoapMimeMultipart (eSOAPVersion);

    {
      // Message Itself
      final MimeBodyPart aMessagePart = new MimeBodyPart ();
      final byte [] aEBMSMsg = StreamHelper.getAllBytes (new ClassPathResource ("TestMimeMessage12.xml"));
      aMessagePart.setContent (aEBMSMsg, eSOAPVersion.getMimeType (CCharset.CHARSET_UTF_8_OBJ).getAsString ());
      aMessagePart.setHeader ("Content-Transfer-Encoding", EContentTransferEncoding.BINARY.getID ());
      aMimeMultipart.addBodyPart (aMessagePart);
    }

    {
      // File Payload
      final MimeBodyPart aMimeBodyPart = new MimeBodyPart ();
      final File aAttachment = new File ("data/test.xml.gz");
      final DataSource fds = new FileDataSource (aAttachment);
      aMimeBodyPart.setDataHandler (new DataHandler (fds));
      aMimeBodyPart.setHeader (CHTTPHeader.CONTENT_TYPE, CMimeType.APPLICATION_GZIP.getAsString ());
      aMimeBodyPart.setHeader ("Content-Transfer-Encoding", EContentTransferEncoding.BINARY.getID ());
      aMimeMultipart.addBodyPart (aMimeBodyPart);
    }

    final MimeMessage message = new MimeMessage ((Session) null);
    message.setContent (aMimeMultipart);
    message.saveChanges ();

    return message;
  }

  public static MimeMessage testMIMEMessageGenerated (final Document aSoapEnvelope,
                                                      @Nonnull final ESOAPVersion eSOAPVersion) throws Exception
  {
    final MimeMultipart aMimeMultipart = new SoapMimeMultipart (eSOAPVersion);

    {
      // Message Itself
      final MimeBodyPart aMessagePart = new MimeBodyPart ();
      final String aDoc = SerializerXML.serializeXML (aSoapEnvelope);
      aMessagePart.setContent (aDoc, eSOAPVersion.getMimeType (CCharset.CHARSET_UTF_8_OBJ).getAsString ());
      aMessagePart.setHeader ("Content-Transfer-Encoding", EContentTransferEncoding.BINARY.getID ());
      aMimeMultipart.addBodyPart (aMessagePart);
    }

    {
      // File Payload
      final MimeBodyPart aMimeBodyPart = new MimeBodyPart ();
      final File aAttachment = new File ("data/test.xml.gz");
      final DataSource fds = new FileDataSource (aAttachment);
      aMimeBodyPart.setDataHandler (new DataHandler (fds));
      aMimeBodyPart.setHeader (CHTTPHeader.CONTENT_TYPE, CMimeType.APPLICATION_GZIP.getAsString ());
      aMimeBodyPart.setHeader ("Content-Transfer-Encoding", EContentTransferEncoding.BINARY.getID ());
      aMimeBodyPart.setHeader ("Content-ID", "test-xml");
      aMimeMultipart.addBodyPart (aMimeBodyPart);
    }

    final MimeMessage message = new MimeMessage ((Session) null);
    message.setContent (aMimeMultipart);
    message.saveChanges ();

    message.writeTo (System.err);

    return message;
  }

  public static Document testUserMessageSoapNotSigned (@Nonnull final ESOAPVersion eSOAPVersion) throws SAXException,
                                                                                                 IOException,
                                                                                                 ParserConfigurationException
  {
    final CreateUserMessage aUserMessage = new CreateUserMessage ();

    // Add properties
    final ICommonsList <Ebms3Property> aEbms3Properties = new CommonsArrayList<> ();
    final Ebms3Property aEbms3PropertyProcess = new Ebms3Property ();
    aEbms3PropertyProcess.setName ("ProcessInst");
    aEbms3PropertyProcess.setValue ("PurchaseOrder:123456");
    final Ebms3Property aEbms3PropertyContext = new Ebms3Property ();
    aEbms3PropertyContext.setName ("ContextID");
    aEbms3PropertyContext.setValue ("987654321");
    aEbms3Properties.add (aEbms3PropertyContext);
    aEbms3Properties.add (aEbms3PropertyProcess);

    final Ebms3MessageInfo aEbms3MessageInfo = aUserMessage.createEbms3MessageInfo ("UUID-2@receiver.example.com");
    final Ebms3PayloadInfo aEbms3PayloadInfo = aUserMessage.createEbms3PayloadInfo ();
    final Ebms3CollaborationInfo aEbms3CollaborationInfo = aUserMessage.createEbms3CollaborationInfo ("NewPurchaseOrder",
                                                                                                      "MyServiceTypes",
                                                                                                      "QuoteToCollect",
                                                                                                      "4321",
                                                                                                      "pm-esens-generic-resp",
                                                                                                      "http://agreements.holodeckb2b.org/examples/agreement0");
    final Ebms3PartyInfo aEbms3PartyInfo = aUserMessage.createEbms3PartyInfo ("http://docs.oasis-open.org/ebxml-msg/ebms/v3.0/ns/core/200704/sender",
                                                                              "APP_1000000101",
                                                                              "http://docs.oasis-open.org/ebxml-msg/ebms/v3.0/ns/core/200704/responder",
                                                                              "APP_1000000101");
    final Ebms3MessageProperties aEbms3MessageProperties = aUserMessage.createEbms3MessageProperties (aEbms3Properties);

    final Document aDoc = aUserMessage.createUserMessage (aEbms3MessageInfo,
                                                          aEbms3PayloadInfo,
                                                          aEbms3CollaborationInfo,
                                                          aEbms3PartyInfo,
                                                          aEbms3MessageProperties,
                                                          null,
                                                          eSOAPVersion);
    return aDoc;
  }
}
>>>>>>> 8a350134
<|MERGE_RESOLUTION|>--- conflicted
+++ resolved
@@ -1,475 +1,239 @@
-<<<<<<< HEAD
-package com.helger.as4server.client;
-
-import java.io.File;
-import java.io.IOException;
-
-import javax.activation.DataHandler;
-import javax.activation.DataSource;
-import javax.activation.FileDataSource;
-import javax.annotation.Nonnull;
-import javax.mail.MessagingException;
-import javax.mail.Session;
-import javax.mail.internet.MimeBodyPart;
-import javax.mail.internet.MimeMessage;
-import javax.mail.internet.MimeMultipart;
-import javax.xml.parsers.ParserConfigurationException;
-
-import org.apache.wss4j.common.ext.WSSecurityException;
-import org.w3c.dom.DOMException;
-import org.w3c.dom.Document;
-import org.xml.sax.SAXException;
-
-import com.helger.as4lib.ebms3header.Ebms3CollaborationInfo;
-import com.helger.as4lib.ebms3header.Ebms3Error;
-import com.helger.as4lib.ebms3header.Ebms3MessageInfo;
-import com.helger.as4lib.ebms3header.Ebms3MessageProperties;
-import com.helger.as4lib.ebms3header.Ebms3PartyInfo;
-import com.helger.as4lib.ebms3header.Ebms3PayloadInfo;
-import com.helger.as4lib.ebms3header.Ebms3Property;
-import com.helger.as4lib.error.EEbmsError;
-import com.helger.as4lib.error.ErrorConverter;
-import com.helger.as4lib.mime.SoapMimeMultipart;
-import com.helger.as4lib.soap.ESOAPVersion;
-import com.helger.as4lib.xml.SerializerXML;
-import com.helger.as4server.message.CreateErrorMessage;
-import com.helger.as4server.message.CreateReceiptMessage;
-import com.helger.as4server.message.CreateSignedMessage;
-import com.helger.as4server.message.CreateUserMessage;
-import com.helger.commons.charset.CCharset;
-import com.helger.commons.collection.ext.CommonsArrayList;
-import com.helger.commons.collection.ext.ICommonsList;
-import com.helger.commons.io.resource.ClassPathResource;
-import com.helger.commons.io.stream.StreamHelper;
-import com.helger.commons.mime.CMimeType;
-import com.helger.http.CHTTPHeader;
-import com.helger.mail.cte.EContentTransferEncoding;
-
-public class TestMessages
-{
-  // TODO testMessage for developing delete if not needed anymore
-  public static Document testUserMessage (@Nonnull final ESOAPVersion eSOAPVersion) throws WSSecurityException,
-                                                                                    IOException,
-                                                                                    SAXException,
-                                                                                    ParserConfigurationException
-  {
-    final CreateUserMessage aUserMessage = new CreateUserMessage ();
-    final CreateSignedMessage aClient = new CreateSignedMessage ();
-
-    // Add properties
-    final ICommonsList <Ebms3Property> aEbms3Properties = new CommonsArrayList<> ();
-    final Ebms3Property aEbms3PropertyProcess = new Ebms3Property ();
-    aEbms3PropertyProcess.setName ("ProcessInst");
-    aEbms3PropertyProcess.setValue ("PurchaseOrder:123456");
-    final Ebms3Property aEbms3PropertyContext = new Ebms3Property ();
-    aEbms3PropertyContext.setName ("ContextID");
-    aEbms3PropertyContext.setValue ("987654321");
-    aEbms3Properties.add (aEbms3PropertyContext);
-    aEbms3Properties.add (aEbms3PropertyProcess);
-
-    final Document aSignedDoc = aClient.createSignedMessage (aUserMessage.createUserMessage (aUserMessage.createEbms3MessageInfo ("UUID-2@receiver.example.com"),
-                                                                                             aUserMessage.createEbms3PayloadInfoEmpty (),
-                                                                                             aUserMessage.createEbms3CollaborationInfo ("NewPurchaseOrder",
-                                                                                                                                        "MyServiceTypes",
-                                                                                                                                        "QuoteToCollect",
-                                                                                                                                        "4321",
-                                                                                                                                        "pm-esens-generic-resp",
-                                                                                                                                        "http://agreements.holodeckb2b.org/examples/agreement0"),
-                                                                                             aUserMessage.createEbms3PartyInfo ("http://docs.oasis-open.org/ebxml-msg/ebms/v3.0/ns/core/200704/sender",
-                                                                                                                                "APP_1000000101",
-                                                                                                                                "http://docs.oasis-open.org/ebxml-msg/ebms/v3.0/ns/core/200704/responder",
-                                                                                                                                "APP_1000000101"),
-                                                                                             aUserMessage.createEbms3MessageProperties (aEbms3Properties),
-                                                                                             "SOAPBodyPayload.xml",
-                                                                                             eSOAPVersion),
-                                                             eSOAPVersion);
-    return aSignedDoc;
-  }
-
-  public static Document testErrorMessage (@Nonnull final ESOAPVersion eSOAPVersion) throws WSSecurityException
-  {
-    final CreateErrorMessage aErrorMessage = new CreateErrorMessage ();
-    final CreateSignedMessage aClient = new CreateSignedMessage ();
-    final ICommonsList <Ebms3Error> aEbms3ErrorList = new CommonsArrayList<> ();
-    aEbms3ErrorList.add (ErrorConverter.convertEnumToEbms3Error (EEbmsError.EBMS_INVALID_HEADER));
-    final Document aSignedDoc = aClient.createSignedMessage (aErrorMessage.createErrorMessage (aErrorMessage.createEbms3MessageInfo ("UUID-2@receiver.example.com"),
-                                                                                               aEbms3ErrorList,
-                                                                                               eSOAPVersion),
-                                                             eSOAPVersion);
-    return aSignedDoc;
-  }
-
-  public static Document testReceiptMessage (@Nonnull final ESOAPVersion eSOAPVersion) throws WSSecurityException,
-                                                                                       DOMException,
-                                                                                       IOException,
-                                                                                       SAXException,
-                                                                                       ParserConfigurationException
-  {
-    final ICommonsList <Ebms3Error> aEbms3ErrorList = new CommonsArrayList<> ();
-    aEbms3ErrorList.add (ErrorConverter.convertEnumToEbms3Error (EEbmsError.EBMS_INVALID_HEADER));
-
-    final Document aUserMessage = testUserMessage (eSOAPVersion);
-
-    final CreateReceiptMessage aReceiptMessage = new CreateReceiptMessage ();
-    final CreateSignedMessage aClient = new CreateSignedMessage ();
-    final Document aDoc = aReceiptMessage.createReceiptMessage (aReceiptMessage.createEbms3MessageInfo ("UUID-2@receiver.example.com",
-                                                                                                        null),
-                                                                aUserMessage,
-                                                                eSOAPVersion);
-
-    final Document aSignedDoc = aClient.createSignedMessage (aDoc, eSOAPVersion);
-    return aSignedDoc;
-  }
-
-  /**
-   * JUST FOR TESTING
-   *
-   * @return
-   * @throws MessagingException
-   */
-  public static MimeMessage testMIMEMessage () throws MessagingException
-  {
-    final ESOAPVersion eSOAPVersion = ESOAPVersion.SOAP_12;
-    final MimeMultipart aMimeMultipart = new SoapMimeMultipart (eSOAPVersion);
-
-    {
-      // Message Itself
-      final MimeBodyPart aMessagePart = new MimeBodyPart ();
-      final byte [] aEBMSMsg = StreamHelper.getAllBytes (new ClassPathResource ("TestMimeMessage12.xml"));
-      aMessagePart.setContent (aEBMSMsg, eSOAPVersion.getMimeType (CCharset.CHARSET_UTF_8_OBJ).getAsString ());
-      aMessagePart.setHeader ("Content-Transfer-Encoding", EContentTransferEncoding.BINARY.getID ());
-      aMimeMultipart.addBodyPart (aMessagePart);
-    }
-
-    {
-      // File Payload
-      final MimeBodyPart aMimeBodyPart = new MimeBodyPart ();
-      final File aAttachment = new File ("data/test.xml.gz");
-      final DataSource fds = new FileDataSource (aAttachment);
-      aMimeBodyPart.setDataHandler (new DataHandler (fds));
-      aMimeBodyPart.setHeader (CHTTPHeader.CONTENT_TYPE, CMimeType.APPLICATION_GZIP.getAsString ());
-      aMimeBodyPart.setHeader ("Content-Transfer-Encoding", EContentTransferEncoding.BINARY.getID ());
-      aMimeMultipart.addBodyPart (aMimeBodyPart);
-    }
-
-    final MimeMessage message = new MimeMessage ((Session) null);
-    message.setContent (aMimeMultipart);
-    message.saveChanges ();
-
-    return message;
-  }
-
-  public static MimeMessage testMIMEMessageGenerated (final Document aSoapEnvelope,
-                                                      @Nonnull final ESOAPVersion eSOAPVersion) throws Exception
-  {
-    final MimeMultipart aMimeMultipart = new SoapMimeMultipart (eSOAPVersion);
-
-    {
-      // Message Itself
-      final MimeBodyPart aMessagePart = new MimeBodyPart ();
-      final String aDoc = SerializerXML.serializeXML (aSoapEnvelope);
-      aMessagePart.setContent (aDoc, eSOAPVersion.getMimeType (CCharset.CHARSET_UTF_8_OBJ).getAsString ());
-      aMessagePart.setHeader ("Content-Transfer-Encoding", EContentTransferEncoding.BINARY.getID ());
-      aMimeMultipart.addBodyPart (aMessagePart);
-    }
-
-    {
-      // File Payload
-      final MimeBodyPart aMimeBodyPart = new MimeBodyPart ();
-      final File aAttachment = new File ("data/test.xml.gz");
-      final DataSource fds = new FileDataSource (aAttachment);
-      aMimeBodyPart.setDataHandler (new DataHandler (fds));
-      aMimeBodyPart.setHeader (CHTTPHeader.CONTENT_TYPE, CMimeType.APPLICATION_GZIP.getAsString ());
-      aMimeBodyPart.setHeader ("Content-Transfer-Encoding", EContentTransferEncoding.BINARY.getID ());
-      aMimeBodyPart.setHeader ("Content-ID", "test-xml");
-      aMimeMultipart.addBodyPart (aMimeBodyPart);
-    }
-
-    final MimeMessage message = new MimeMessage ((Session) null);
-    message.setContent (aMimeMultipart);
-    message.saveChanges ();
-
-    message.writeTo (System.err);
-
-    return message;
-  }
-
-  public static Document testUserMessageSoapNotSigned (@Nonnull final ESOAPVersion eSOAPVersion) throws SAXException,
-                                                                                                 IOException,
-                                                                                                 ParserConfigurationException
-  {
-    final CreateUserMessage aUserMessage = new CreateUserMessage ();
-
-    // Add properties
-    final ICommonsList <Ebms3Property> aEbms3Properties = new CommonsArrayList<> ();
-    final Ebms3Property aEbms3PropertyProcess = new Ebms3Property ();
-    aEbms3PropertyProcess.setName ("ProcessInst");
-    aEbms3PropertyProcess.setValue ("PurchaseOrder:123456");
-    final Ebms3Property aEbms3PropertyContext = new Ebms3Property ();
-    aEbms3PropertyContext.setName ("ContextID");
-    aEbms3PropertyContext.setValue ("987654321");
-    aEbms3Properties.add (aEbms3PropertyContext);
-    aEbms3Properties.add (aEbms3PropertyProcess);
-
-    final Ebms3MessageInfo aEbms3MessageInfo = aUserMessage.createEbms3MessageInfo ("UUID-2@receiver.example.com");
-    final Ebms3PayloadInfo aEbms3PayloadInfo = aUserMessage.createEbms3PayloadInfo ();
-    final Ebms3CollaborationInfo aEbms3CollaborationInfo = aUserMessage.createEbms3CollaborationInfo ("NewPurchaseOrder",
-                                                                                                      "MyServiceTypes",
-                                                                                                      "QuoteToCollect",
-                                                                                                      "4321",
-                                                                                                      "pm-esens-generic-resp",
-                                                                                                      "http://agreements.holodeckb2b.org/examples/agreement0");
-    final Ebms3PartyInfo aEbms3PartyInfo = aUserMessage.createEbms3PartyInfo ("http://docs.oasis-open.org/ebxml-msg/ebms/v3.0/ns/core/200704/sender",
-                                                                              "APP_1000000101",
-                                                                              "http://docs.oasis-open.org/ebxml-msg/ebms/v3.0/ns/core/200704/responder",
-                                                                              "APP_1000000101");
-    final Ebms3MessageProperties aEbms3MessageProperties = aUserMessage.createEbms3MessageProperties (aEbms3Properties);
-
-    final Document aDoc = aUserMessage.createUserMessage (aEbms3MessageInfo,
-                                                          aEbms3PayloadInfo,
-                                                          aEbms3CollaborationInfo,
-                                                          aEbms3PartyInfo,
-                                                          aEbms3MessageProperties,
-                                                          null,
-                                                          eSOAPVersion);
-    return aDoc;
-  }
-}
-=======
-package com.helger.as4server.client;
-
-import java.io.File;
-import java.io.IOException;
-import java.util.Locale;
-
-import javax.activation.DataHandler;
-import javax.activation.DataSource;
-import javax.activation.FileDataSource;
-import javax.annotation.Nonnull;
-import javax.mail.MessagingException;
-import javax.mail.Session;
-import javax.mail.internet.MimeBodyPart;
-import javax.mail.internet.MimeMessage;
-import javax.mail.internet.MimeMultipart;
-import javax.xml.parsers.ParserConfigurationException;
-
-import org.apache.wss4j.common.ext.WSSecurityException;
-import org.w3c.dom.DOMException;
-import org.w3c.dom.Document;
-import org.xml.sax.SAXException;
-
-import com.helger.as4lib.ebms3header.Ebms3CollaborationInfo;
-import com.helger.as4lib.ebms3header.Ebms3Error;
-import com.helger.as4lib.ebms3header.Ebms3MessageInfo;
-import com.helger.as4lib.ebms3header.Ebms3MessageProperties;
-import com.helger.as4lib.ebms3header.Ebms3PartyInfo;
-import com.helger.as4lib.ebms3header.Ebms3PayloadInfo;
-import com.helger.as4lib.ebms3header.Ebms3Property;
-import com.helger.as4lib.error.EEbmsError;
-import com.helger.as4lib.soap.ESOAPVersion;
-import com.helger.as4server.message.CreateErrorMessage;
-import com.helger.as4server.message.CreateReceiptMessage;
-import com.helger.as4server.message.CreateSignedMessage;
-import com.helger.as4server.message.CreateUserMessage;
-import com.helger.as4server.message.mime.SoapMimeMultipart;
-import com.helger.commons.charset.CCharset;
-import com.helger.commons.collection.ext.CommonsArrayList;
-import com.helger.commons.collection.ext.ICommonsList;
-import com.helger.commons.io.resource.ClassPathResource;
-import com.helger.commons.io.stream.StreamHelper;
-import com.helger.commons.mime.CMimeType;
-import com.helger.http.CHTTPHeader;
-import com.helger.mail.cte.EContentTransferEncoding;
-
-public class TestMessages
-{
-  // TODO testMessage for developing delete if not needed anymore
-  public static Document testUserMessage (@Nonnull final ESOAPVersion eSOAPVersion) throws WSSecurityException,
-                                                                                    IOException,
-                                                                                    SAXException,
-                                                                                    ParserConfigurationException
-  {
-    final CreateUserMessage aUserMessage = new CreateUserMessage ();
-    final CreateSignedMessage aClient = new CreateSignedMessage ();
-
-    // Add properties
-    final ICommonsList <Ebms3Property> aEbms3Properties = new CommonsArrayList<> ();
-    final Ebms3Property aEbms3PropertyProcess = new Ebms3Property ();
-    aEbms3PropertyProcess.setName ("ProcessInst");
-    aEbms3PropertyProcess.setValue ("PurchaseOrder:123456");
-    final Ebms3Property aEbms3PropertyContext = new Ebms3Property ();
-    aEbms3PropertyContext.setName ("ContextID");
-    aEbms3PropertyContext.setValue ("987654321");
-    aEbms3Properties.add (aEbms3PropertyContext);
-    aEbms3Properties.add (aEbms3PropertyProcess);
-
-    final Document aSignedDoc = aClient.createSignedMessage (aUserMessage.createUserMessage (aUserMessage.createEbms3MessageInfo ("UUID-2@receiver.example.com"),
-                                                                                             aUserMessage.createEbms3PayloadInfoEmpty (),
-                                                                                             aUserMessage.createEbms3CollaborationInfo ("NewPurchaseOrder",
-                                                                                                                                        "MyServiceTypes",
-                                                                                                                                        "QuoteToCollect",
-                                                                                                                                        "4321",
-                                                                                                                                        "pm-esens-generic-resp",
-                                                                                                                                        "http://agreements.holodeckb2b.org/examples/agreement0"),
-                                                                                             aUserMessage.createEbms3PartyInfo ("http://docs.oasis-open.org/ebxml-msg/ebms/v3.0/ns/core/200704/sender",
-                                                                                                                                "APP_1000000101",
-                                                                                                                                "http://docs.oasis-open.org/ebxml-msg/ebms/v3.0/ns/core/200704/responder",
-                                                                                                                                "APP_1000000101"),
-                                                                                             aUserMessage.createEbms3MessageProperties (aEbms3Properties),
-                                                                                             "SOAPBodyPayload.xml",
-                                                                                             eSOAPVersion),
-                                                             eSOAPVersion);
-    return aSignedDoc;
-  }
-
-  public static Document testErrorMessage (@Nonnull final ESOAPVersion eSOAPVersion) throws WSSecurityException
-  {
-    final CreateErrorMessage aErrorMessage = new CreateErrorMessage ();
-    final CreateSignedMessage aClient = new CreateSignedMessage ();
-    final ICommonsList <Ebms3Error> aEbms3ErrorList = new CommonsArrayList<> ();
-    aEbms3ErrorList.add (EEbmsError.EBMS_INVALID_HEADER.getAsEbms3Error (Locale.US));
-    final Document aSignedDoc = aClient.createSignedMessage (aErrorMessage.createErrorMessage (aErrorMessage.createEbms3MessageInfo ("UUID-2@receiver.example.com"),
-                                                                                               aEbms3ErrorList,
-                                                                                               eSOAPVersion),
-                                                             eSOAPVersion);
-    return aSignedDoc;
-  }
-
-  public static Document testReceiptMessage (@Nonnull final ESOAPVersion eSOAPVersion) throws WSSecurityException,
-                                                                                       DOMException,
-                                                                                       IOException,
-                                                                                       SAXException,
-                                                                                       ParserConfigurationException
-  {
-    final ICommonsList <Ebms3Error> aEbms3ErrorList = new CommonsArrayList<> ();
-    aEbms3ErrorList.add (EEbmsError.EBMS_INVALID_HEADER.getAsEbms3Error (Locale.US));
-
-    final Document aUserMessage = testUserMessage (eSOAPVersion);
-
-    final CreateReceiptMessage aReceiptMessage = new CreateReceiptMessage ();
-    final CreateSignedMessage aClient = new CreateSignedMessage ();
-    final Document aDoc = aReceiptMessage.createReceiptMessage (aReceiptMessage.createEbms3MessageInfo ("UUID-2@receiver.example.com",
-                                                                                                        null),
-                                                                aUserMessage,
-                                                                eSOAPVersion);
-
-    final Document aSignedDoc = aClient.createSignedMessage (aDoc, eSOAPVersion);
-    return aSignedDoc;
-  }
-
-  /**
-   * JUST FOR TESTING
-   *
-   * @return MIME message
-   * @throws MessagingException
-   *         if MIME problems occur
-   */
-  public static MimeMessage testMIMEMessage () throws MessagingException
-  {
-    final ESOAPVersion eSOAPVersion = ESOAPVersion.SOAP_12;
-    final MimeMultipart aMimeMultipart = new SoapMimeMultipart (eSOAPVersion);
-
-    {
-      // Message Itself
-      final MimeBodyPart aMessagePart = new MimeBodyPart ();
-      final byte [] aEBMSMsg = StreamHelper.getAllBytes (new ClassPathResource ("TestMimeMessage12.xml"));
-      aMessagePart.setContent (aEBMSMsg, eSOAPVersion.getMimeType (CCharset.CHARSET_UTF_8_OBJ).getAsString ());
-      aMessagePart.setHeader ("Content-Transfer-Encoding", EContentTransferEncoding.BINARY.getID ());
-      aMimeMultipart.addBodyPart (aMessagePart);
-    }
-
-    {
-      // File Payload
-      final MimeBodyPart aMimeBodyPart = new MimeBodyPart ();
-      final File aAttachment = new File ("data/test.xml.gz");
-      final DataSource fds = new FileDataSource (aAttachment);
-      aMimeBodyPart.setDataHandler (new DataHandler (fds));
-      aMimeBodyPart.setHeader (CHTTPHeader.CONTENT_TYPE, CMimeType.APPLICATION_GZIP.getAsString ());
-      aMimeBodyPart.setHeader ("Content-Transfer-Encoding", EContentTransferEncoding.BINARY.getID ());
-      aMimeMultipart.addBodyPart (aMimeBodyPart);
-    }
-
-    final MimeMessage message = new MimeMessage ((Session) null);
-    message.setContent (aMimeMultipart);
-    message.saveChanges ();
-
-    return message;
-  }
-
-  public static MimeMessage testMIMEMessageGenerated (final Document aSoapEnvelope,
-                                                      @Nonnull final ESOAPVersion eSOAPVersion) throws Exception
-  {
-    final MimeMultipart aMimeMultipart = new SoapMimeMultipart (eSOAPVersion);
-
-    {
-      // Message Itself
-      final MimeBodyPart aMessagePart = new MimeBodyPart ();
-      final String aDoc = SerializerXML.serializeXML (aSoapEnvelope);
-      aMessagePart.setContent (aDoc, eSOAPVersion.getMimeType (CCharset.CHARSET_UTF_8_OBJ).getAsString ());
-      aMessagePart.setHeader ("Content-Transfer-Encoding", EContentTransferEncoding.BINARY.getID ());
-      aMimeMultipart.addBodyPart (aMessagePart);
-    }
-
-    {
-      // File Payload
-      final MimeBodyPart aMimeBodyPart = new MimeBodyPart ();
-      final File aAttachment = new File ("data/test.xml.gz");
-      final DataSource fds = new FileDataSource (aAttachment);
-      aMimeBodyPart.setDataHandler (new DataHandler (fds));
-      aMimeBodyPart.setHeader (CHTTPHeader.CONTENT_TYPE, CMimeType.APPLICATION_GZIP.getAsString ());
-      aMimeBodyPart.setHeader ("Content-Transfer-Encoding", EContentTransferEncoding.BINARY.getID ());
-      aMimeBodyPart.setHeader ("Content-ID", "test-xml");
-      aMimeMultipart.addBodyPart (aMimeBodyPart);
-    }
-
-    final MimeMessage message = new MimeMessage ((Session) null);
-    message.setContent (aMimeMultipart);
-    message.saveChanges ();
-
-    message.writeTo (System.err);
-
-    return message;
-  }
-
-  public static Document testUserMessageSoapNotSigned (@Nonnull final ESOAPVersion eSOAPVersion) throws SAXException,
-                                                                                                 IOException,
-                                                                                                 ParserConfigurationException
-  {
-    final CreateUserMessage aUserMessage = new CreateUserMessage ();
-
-    // Add properties
-    final ICommonsList <Ebms3Property> aEbms3Properties = new CommonsArrayList<> ();
-    final Ebms3Property aEbms3PropertyProcess = new Ebms3Property ();
-    aEbms3PropertyProcess.setName ("ProcessInst");
-    aEbms3PropertyProcess.setValue ("PurchaseOrder:123456");
-    final Ebms3Property aEbms3PropertyContext = new Ebms3Property ();
-    aEbms3PropertyContext.setName ("ContextID");
-    aEbms3PropertyContext.setValue ("987654321");
-    aEbms3Properties.add (aEbms3PropertyContext);
-    aEbms3Properties.add (aEbms3PropertyProcess);
-
-    final Ebms3MessageInfo aEbms3MessageInfo = aUserMessage.createEbms3MessageInfo ("UUID-2@receiver.example.com");
-    final Ebms3PayloadInfo aEbms3PayloadInfo = aUserMessage.createEbms3PayloadInfo ();
-    final Ebms3CollaborationInfo aEbms3CollaborationInfo = aUserMessage.createEbms3CollaborationInfo ("NewPurchaseOrder",
-                                                                                                      "MyServiceTypes",
-                                                                                                      "QuoteToCollect",
-                                                                                                      "4321",
-                                                                                                      "pm-esens-generic-resp",
-                                                                                                      "http://agreements.holodeckb2b.org/examples/agreement0");
-    final Ebms3PartyInfo aEbms3PartyInfo = aUserMessage.createEbms3PartyInfo ("http://docs.oasis-open.org/ebxml-msg/ebms/v3.0/ns/core/200704/sender",
-                                                                              "APP_1000000101",
-                                                                              "http://docs.oasis-open.org/ebxml-msg/ebms/v3.0/ns/core/200704/responder",
-                                                                              "APP_1000000101");
-    final Ebms3MessageProperties aEbms3MessageProperties = aUserMessage.createEbms3MessageProperties (aEbms3Properties);
-
-    final Document aDoc = aUserMessage.createUserMessage (aEbms3MessageInfo,
-                                                          aEbms3PayloadInfo,
-                                                          aEbms3CollaborationInfo,
-                                                          aEbms3PartyInfo,
-                                                          aEbms3MessageProperties,
-                                                          null,
-                                                          eSOAPVersion);
-    return aDoc;
-  }
-}
->>>>>>> 8a350134
+package com.helger.as4server.client;
+
+import java.io.File;
+import java.io.IOException;
+import java.util.Locale;
+
+import javax.activation.DataHandler;
+import javax.activation.DataSource;
+import javax.activation.FileDataSource;
+import javax.annotation.Nonnull;
+import javax.mail.MessagingException;
+import javax.mail.Session;
+import javax.mail.internet.MimeBodyPart;
+import javax.mail.internet.MimeMessage;
+import javax.mail.internet.MimeMultipart;
+import javax.xml.parsers.ParserConfigurationException;
+
+import org.apache.wss4j.common.ext.WSSecurityException;
+import org.w3c.dom.DOMException;
+import org.w3c.dom.Document;
+import org.xml.sax.SAXException;
+
+import com.helger.as4lib.attachment.IAS4Attachment;
+import com.helger.as4lib.ebms3header.Ebms3CollaborationInfo;
+import com.helger.as4lib.ebms3header.Ebms3Error;
+import com.helger.as4lib.ebms3header.Ebms3MessageInfo;
+import com.helger.as4lib.ebms3header.Ebms3MessageProperties;
+import com.helger.as4lib.ebms3header.Ebms3PartyInfo;
+import com.helger.as4lib.ebms3header.Ebms3PayloadInfo;
+import com.helger.as4lib.ebms3header.Ebms3Property;
+import com.helger.as4lib.error.EEbmsError;
+import com.helger.as4lib.mime.SoapMimeMultipart;
+import com.helger.as4lib.soap.ESOAPVersion;
+import com.helger.as4lib.xml.SerializerXML;
+import com.helger.as4server.message.CreateErrorMessage;
+import com.helger.as4server.message.CreateReceiptMessage;
+import com.helger.as4server.message.CreateSignedMessage;
+import com.helger.as4server.message.CreateUserMessage;
+import com.helger.commons.charset.CCharset;
+import com.helger.commons.collection.ext.CommonsArrayList;
+import com.helger.commons.collection.ext.ICommonsList;
+import com.helger.commons.io.resource.ClassPathResource;
+import com.helger.commons.io.stream.StreamHelper;
+import com.helger.commons.mime.CMimeType;
+import com.helger.http.CHTTPHeader;
+import com.helger.mail.cte.EContentTransferEncoding;
+
+public class TestMessages
+{
+  // TODO testMessage for developing delete if not needed anymore
+  public static Document testUserMessage (@Nonnull final ESOAPVersion eSOAPVersion) throws WSSecurityException,
+                                                                                    IOException,
+                                                                                    SAXException,
+                                                                                    ParserConfigurationException
+  {
+    final CreateUserMessage aUserMessage = new CreateUserMessage ();
+    final CreateSignedMessage aClient = new CreateSignedMessage ();
+
+    // Add properties
+    final ICommonsList <Ebms3Property> aEbms3Properties = new CommonsArrayList<> ();
+    final Ebms3Property aEbms3PropertyProcess = new Ebms3Property ();
+    aEbms3PropertyProcess.setName ("ProcessInst");
+    aEbms3PropertyProcess.setValue ("PurchaseOrder:123456");
+    final Ebms3Property aEbms3PropertyContext = new Ebms3Property ();
+    aEbms3PropertyContext.setName ("ContextID");
+    aEbms3PropertyContext.setValue ("987654321");
+    aEbms3Properties.add (aEbms3PropertyContext);
+    aEbms3Properties.add (aEbms3PropertyProcess);
+
+    final Document aSignedDoc = aClient.createSignedMessage (aUserMessage.createUserMessage (aUserMessage.createEbms3MessageInfo ("UUID-2@receiver.example.com"),
+                                                                                             aUserMessage.createEbms3PayloadInfoEmpty (),
+                                                                                             aUserMessage.createEbms3CollaborationInfo ("NewPurchaseOrder",
+                                                                                                                                        "MyServiceTypes",
+                                                                                                                                        "QuoteToCollect",
+                                                                                                                                        "4321",
+                                                                                                                                        "pm-esens-generic-resp",
+                                                                                                                                        "http://agreements.holodeckb2b.org/examples/agreement0"),
+                                                                                             aUserMessage.createEbms3PartyInfo ("http://docs.oasis-open.org/ebxml-msg/ebms/v3.0/ns/core/200704/sender",
+                                                                                                                                "APP_1000000101",
+                                                                                                                                "http://docs.oasis-open.org/ebxml-msg/ebms/v3.0/ns/core/200704/responder",
+                                                                                                                                "APP_1000000101"),
+                                                                                             aUserMessage.createEbms3MessageProperties (aEbms3Properties),
+                                                                                             "SOAPBodyPayload.xml",
+                                                                                             eSOAPVersion),
+                                                             eSOAPVersion);
+    return aSignedDoc;
+  }
+
+  public static Document testErrorMessage (@Nonnull final ESOAPVersion eSOAPVersion) throws WSSecurityException
+  {
+    final CreateErrorMessage aErrorMessage = new CreateErrorMessage ();
+    final CreateSignedMessage aClient = new CreateSignedMessage ();
+    final ICommonsList <Ebms3Error> aEbms3ErrorList = new CommonsArrayList<> ();
+    aEbms3ErrorList.add (EEbmsError.EBMS_INVALID_HEADER.getAsEbms3Error (Locale.US));
+    final Document aSignedDoc = aClient.createSignedMessage (aErrorMessage.createErrorMessage (aErrorMessage.createEbms3MessageInfo ("UUID-2@receiver.example.com"),
+                                                                                               aEbms3ErrorList,
+                                                                                               eSOAPVersion),
+                                                             eSOAPVersion);
+    return aSignedDoc;
+  }
+
+  public static Document testReceiptMessage (@Nonnull final ESOAPVersion eSOAPVersion) throws WSSecurityException,
+                                                                                       DOMException,
+                                                                                       IOException,
+                                                                                       SAXException,
+                                                                                       ParserConfigurationException
+  {
+    final ICommonsList <Ebms3Error> aEbms3ErrorList = new CommonsArrayList<> ();
+    aEbms3ErrorList.add (EEbmsError.EBMS_INVALID_HEADER.getAsEbms3Error (Locale.US));
+
+    final Document aUserMessage = testUserMessage (eSOAPVersion);
+
+    final CreateReceiptMessage aReceiptMessage = new CreateReceiptMessage ();
+    final CreateSignedMessage aClient = new CreateSignedMessage ();
+    final Document aDoc = aReceiptMessage.createReceiptMessage (aReceiptMessage.createEbms3MessageInfo ("UUID-2@receiver.example.com",
+                                                                                                        null),
+                                                                aUserMessage,
+                                                                eSOAPVersion);
+
+    final Document aSignedDoc = aClient.createSignedMessage (aDoc, eSOAPVersion);
+    return aSignedDoc;
+  }
+
+  /**
+   * JUST FOR TESTING
+   *
+   * @return MIME message
+   * @throws MessagingException
+   *         if MIME problems occur
+   */
+  public static MimeMessage testMIMEMessage () throws MessagingException
+  {
+    final ESOAPVersion eSOAPVersion = ESOAPVersion.SOAP_12;
+    final MimeMultipart aMimeMultipart = new SoapMimeMultipart (eSOAPVersion);
+
+    {
+      // Message Itself
+      final MimeBodyPart aMessagePart = new MimeBodyPart ();
+      final byte [] aEBMSMsg = StreamHelper.getAllBytes (new ClassPathResource ("TestMimeMessage12.xml"));
+      aMessagePart.setContent (aEBMSMsg, eSOAPVersion.getMimeType (CCharset.CHARSET_UTF_8_OBJ).getAsString ());
+      aMessagePart.setHeader ("Content-Transfer-Encoding", EContentTransferEncoding.BINARY.getID ());
+      aMimeMultipart.addBodyPart (aMessagePart);
+    }
+
+    {
+      // File Payload
+      final MimeBodyPart aMimeBodyPart = new MimeBodyPart ();
+      final File aAttachment = new File ("data/test.xml.gz");
+      final DataSource fds = new FileDataSource (aAttachment);
+      aMimeBodyPart.setDataHandler (new DataHandler (fds));
+      aMimeBodyPart.setHeader (CHTTPHeader.CONTENT_TYPE, CMimeType.APPLICATION_GZIP.getAsString ());
+      aMimeBodyPart.setHeader ("Content-Transfer-Encoding", EContentTransferEncoding.BINARY.getID ());
+      aMimeMultipart.addBodyPart (aMimeBodyPart);
+    }
+
+    final MimeMessage message = new MimeMessage ((Session) null);
+    message.setContent (aMimeMultipart);
+    message.saveChanges ();
+
+    return message;
+  }
+
+  public static MimeMessage testMIMEMessageGenerated (final Document aSoapEnvelope,
+                                                      @Nonnull final ESOAPVersion eSOAPVersion) throws Exception
+  {
+    final MimeMultipart aMimeMultipart = new SoapMimeMultipart (eSOAPVersion);
+
+    {
+      // Message Itself
+      final MimeBodyPart aMessagePart = new MimeBodyPart ();
+      final String aDoc = SerializerXML.serializeXML (aSoapEnvelope);
+      aMessagePart.setContent (aDoc, eSOAPVersion.getMimeType (CCharset.CHARSET_UTF_8_OBJ).getAsString ());
+      aMessagePart.setHeader ("Content-Transfer-Encoding", EContentTransferEncoding.BINARY.getID ());
+      aMimeMultipart.addBodyPart (aMessagePart);
+    }
+
+    {
+      // File Payload
+      final MimeBodyPart aMimeBodyPart = new MimeBodyPart ();
+      final File aAttachment = new File ("data/test.xml.gz");
+      final DataSource fds = new FileDataSource (aAttachment);
+      aMimeBodyPart.setDataHandler (new DataHandler (fds));
+      aMimeBodyPart.setHeader (CHTTPHeader.CONTENT_TYPE, CMimeType.APPLICATION_GZIP.getAsString ());
+      aMimeBodyPart.setHeader ("Content-Transfer-Encoding", EContentTransferEncoding.BINARY.getID ());
+      aMimeBodyPart.setHeader ("Content-ID", "test-xml");
+      aMimeMultipart.addBodyPart (aMimeBodyPart);
+    }
+
+    final MimeMessage message = new MimeMessage ((Session) null);
+    message.setContent (aMimeMultipart);
+    message.saveChanges ();
+
+    message.writeTo (System.err);
+
+    return message;
+  }
+
+  public static Document testUserMessageSoapNotSigned (@Nonnull final ESOAPVersion eSOAPVersion,
+                                                       @Nonnull final Iterable <? extends IAS4Attachment> aAttachments) throws SAXException,
+                                                                                                                        IOException,
+                                                                                                                        ParserConfigurationException
+  {
+    final CreateUserMessage aUserMessage = new CreateUserMessage ();
+
+    // Add properties
+    final ICommonsList <Ebms3Property> aEbms3Properties = new CommonsArrayList<> ();
+    final Ebms3Property aEbms3PropertyProcess = new Ebms3Property ();
+    aEbms3PropertyProcess.setName ("ProcessInst");
+    aEbms3PropertyProcess.setValue ("PurchaseOrder:123456");
+    final Ebms3Property aEbms3PropertyContext = new Ebms3Property ();
+    aEbms3PropertyContext.setName ("ContextID");
+    aEbms3PropertyContext.setValue ("987654321");
+    aEbms3Properties.add (aEbms3PropertyContext);
+    aEbms3Properties.add (aEbms3PropertyProcess);
+
+    final Ebms3MessageInfo aEbms3MessageInfo = aUserMessage.createEbms3MessageInfo ("UUID-2@receiver.example.com");
+    final Ebms3PayloadInfo aEbms3PayloadInfo = aUserMessage.createEbms3PayloadInfo (aAttachments);
+    final Ebms3CollaborationInfo aEbms3CollaborationInfo = aUserMessage.createEbms3CollaborationInfo ("NewPurchaseOrder",
+                                                                                                      "MyServiceTypes",
+                                                                                                      "QuoteToCollect",
+                                                                                                      "4321",
+                                                                                                      "pm-esens-generic-resp",
+                                                                                                      "http://agreements.holodeckb2b.org/examples/agreement0");
+    final Ebms3PartyInfo aEbms3PartyInfo = aUserMessage.createEbms3PartyInfo ("http://docs.oasis-open.org/ebxml-msg/ebms/v3.0/ns/core/200704/sender",
+                                                                              "APP_1000000101",
+                                                                              "http://docs.oasis-open.org/ebxml-msg/ebms/v3.0/ns/core/200704/responder",
+                                                                              "APP_1000000101");
+    final Ebms3MessageProperties aEbms3MessageProperties = aUserMessage.createEbms3MessageProperties (aEbms3Properties);
+
+    final Document aDoc = aUserMessage.createUserMessage (aEbms3MessageInfo,
+                                                          aEbms3PayloadInfo,
+                                                          aEbms3CollaborationInfo,
+                                                          aEbms3PartyInfo,
+                                                          aEbms3MessageProperties,
+                                                          null,
+                                                          eSOAPVersion);
+    return aDoc;
+  }
+}